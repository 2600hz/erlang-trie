--- conflicted
+++ resolved
@@ -19,13 +19,8 @@
 %%% @end
 %%%
 %%% BSD LICENSE
-<<<<<<< HEAD
 %%% 
 %%% Copyright (c) 2010-2013, Michael Truog <mjtruog at gmail dot com>
-=======
-%%%
-%%% Copyright (c) 2010-2012, Michael Truog <mjtruog at gmail dot com>
->>>>>>> 818df673
 %%% All rights reserved.
 %%%
 %%% Redistribution and use in source and binary forms, with or without
@@ -117,41 +112,6 @@
 %%% External interface functions
 %%%------------------------------------------------------------------------
 
-<<<<<<< HEAD
-=======
--type trie_return() :: {integer(), integer(), tuple()}.
--type trie() :: [] | trie_return().
-
--export_type([trie/0]).
-
-%%-------------------------------------------------------------------------
-%% @doc
-%% ===Append a value as a list element in a trie instance.===
-%% @end
-%%-------------------------------------------------------------------------
-
--spec append(Key :: string(),
-             Value :: any(),
-             Node :: trie()) -> trie_return().
-
-append([_ | _] = Key, Value, Node) ->
-    ValueList = [Value],
-    update(Key, fun(OldValue) -> OldValue ++ ValueList end, ValueList, Node).
-
-%%-------------------------------------------------------------------------
-%% @doc
-%% ===Append a list of values as a list element in a trie instance.===
-%% @end
-%%-------------------------------------------------------------------------
-
--spec append_list(Key :: string(),
-                  ValueList :: list(),
-                  Node :: trie()) -> trie_return().
-
-append_list([_ | _] = Key, ValueList, Node) ->
-    update(Key, fun(OldValue) -> OldValue ++ ValueList end, ValueList, Node).
-
->>>>>>> 818df673
 %%-------------------------------------------------------------------------
 %% @doc
 %% ===Erase a value in a trie.===
